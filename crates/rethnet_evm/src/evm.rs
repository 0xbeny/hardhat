use std::{fmt::Debug, sync::Arc};

<<<<<<< HEAD
use revm::{
    db::{DatabaseComponentError, DatabaseComponents},
    primitives::{BlockEnv, CfgEnv, EVMError, ExecutionResult, ResultAndState, State, TxEnv},
};
use tokio::{runtime::Runtime, task::JoinHandle};

use crate::{
    blockchain::AsyncBlockchain, db::AsyncState, inspector::RethnetInspector, trace::Trace,
};

/// Creates an evm from the provided database, config, transaction, and block.
#[allow(clippy::type_complexity)]
fn build_evm<'b, 'd, BE, SE>(
    blockchain: &'b AsyncBlockchain<BE>,
    state: &'d AsyncState<SE>,
    cfg: CfgEnv,
    transaction: TxEnv,
    block: BlockEnv,
) -> revm::EVM<DatabaseComponents<&'d AsyncState<SE>, &'b AsyncBlockchain<BE>>>
=======
use revm::{db::DatabaseComponents, BlockEnv, CfgEnv, TxEnv};

use crate::{blockchain::AsyncBlockchain, state::AsyncState};

/// Creates an evm from the provided database, config, transaction, and block.
#[allow(clippy::type_complexity)]
pub fn build_evm<E>(
    block_hash: Arc<AsyncBlockchain<E>>,
    state: Arc<AsyncState<E>>,
    cfg: CfgEnv,
    transaction: TxEnv,
    block: BlockEnv,
) -> revm::EVM<DatabaseComponents<Arc<AsyncBlockchain<E>>, Arc<AsyncState<E>>>>
>>>>>>> 6b8bf9df
where
    BE: Debug + Send + 'static,
    SE: Debug + Send + 'static,
{
    let mut evm = revm::EVM::new();
<<<<<<< HEAD
    evm.database(DatabaseComponents {
        state,
        block_hash: blockchain,
    });
=======
    evm.database(DatabaseComponents { block_hash, state });
>>>>>>> 6b8bf9df
    evm.env.cfg = cfg;
    evm.env.block = block;
    evm.env.tx = transaction;

    evm
}

#[allow(clippy::type_complexity)]
pub fn run_transaction<BE, SE>(
    runtime: &Runtime,
    blockchain: Arc<AsyncBlockchain<BE>>,
    state: Arc<AsyncState<SE>>,
    cfg: CfgEnv,
    transaction: TxEnv,
    block: BlockEnv,
) -> JoinHandle<Result<(ExecutionResult, State, Trace), EVMError<DatabaseComponentError<SE, BE>>>>
where
    BE: Debug + Send + 'static,
    SE: Debug + Send + 'static,
{
    runtime.spawn(async move {
        let mut evm = build_evm(&blockchain, &state, cfg, transaction, block);

        let mut inspector = RethnetInspector::default();
        let ResultAndState { result, state } = evm.inspect(&mut inspector)?;
        Ok((result, state, inspector.into_trace()))
    })
}<|MERGE_RESOLUTION|>--- conflicted
+++ resolved
@@ -1,53 +1,35 @@
 use std::{fmt::Debug, sync::Arc};
 
-<<<<<<< HEAD
 use revm::{
     db::{DatabaseComponentError, DatabaseComponents},
     primitives::{BlockEnv, CfgEnv, EVMError, ExecutionResult, ResultAndState, State, TxEnv},
+    Inspector,
 };
 use tokio::{runtime::Runtime, task::JoinHandle};
 
 use crate::{
-    blockchain::AsyncBlockchain, db::AsyncState, inspector::RethnetInspector, trace::Trace,
+    blockchain::AsyncBlockchain, inspector::RethnetInspector, runtime::AsyncDatabase,
+    state::AsyncState, trace::Trace,
 };
 
 /// Creates an evm from the provided database, config, transaction, and block.
 #[allow(clippy::type_complexity)]
-fn build_evm<'b, 'd, BE, SE>(
-    blockchain: &'b AsyncBlockchain<BE>,
-    state: &'d AsyncState<SE>,
+fn build_evm<BE, SE>(
+    blockchain: Arc<AsyncBlockchain<BE>>,
+    state: Arc<AsyncState<SE>>,
     cfg: CfgEnv,
     transaction: TxEnv,
     block: BlockEnv,
-) -> revm::EVM<DatabaseComponents<&'d AsyncState<SE>, &'b AsyncBlockchain<BE>>>
-=======
-use revm::{db::DatabaseComponents, BlockEnv, CfgEnv, TxEnv};
-
-use crate::{blockchain::AsyncBlockchain, state::AsyncState};
-
-/// Creates an evm from the provided database, config, transaction, and block.
-#[allow(clippy::type_complexity)]
-pub fn build_evm<E>(
-    block_hash: Arc<AsyncBlockchain<E>>,
-    state: Arc<AsyncState<E>>,
-    cfg: CfgEnv,
-    transaction: TxEnv,
-    block: BlockEnv,
-) -> revm::EVM<DatabaseComponents<Arc<AsyncBlockchain<E>>, Arc<AsyncState<E>>>>
->>>>>>> 6b8bf9df
+) -> revm::EVM<AsyncDatabase<BE, SE>>
 where
     BE: Debug + Send + 'static,
     SE: Debug + Send + 'static,
 {
     let mut evm = revm::EVM::new();
-<<<<<<< HEAD
     evm.database(DatabaseComponents {
         state,
         block_hash: blockchain,
     });
-=======
-    evm.database(DatabaseComponents { block_hash, state });
->>>>>>> 6b8bf9df
     evm.env.cfg = cfg;
     evm.env.block = block;
     evm.env.tx = transaction;
@@ -63,16 +45,22 @@
     cfg: CfgEnv,
     transaction: TxEnv,
     block: BlockEnv,
+    inspector: Option<Box<dyn Inspector<AsyncDatabase<BE, SE>> + Send>>,
 ) -> JoinHandle<Result<(ExecutionResult, State, Trace), EVMError<DatabaseComponentError<SE, BE>>>>
 where
     BE: Debug + Send + 'static,
     SE: Debug + Send + 'static,
 {
     runtime.spawn(async move {
-        let mut evm = build_evm(&blockchain, &state, cfg, transaction, block);
+        let mut evm = build_evm(blockchain, state, cfg, transaction, block);
+        if let Some(mut inspector) = inspector {
+            let ResultAndState { result, state } = evm.inspect(&mut inspector)?;
+            Ok((result, state, Trace::default()))
+        } else {
+            let mut inspector = RethnetInspector::default();
+            let ResultAndState { result, state } = evm.inspect(&mut inspector)?;
 
-        let mut inspector = RethnetInspector::default();
-        let ResultAndState { result, state } = evm.inspect(&mut inspector)?;
-        Ok((result, state, inspector.into_trace()))
+            Ok((result, state, inspector.into_trace()))
+        }
     })
 }