{
  "name": "@nomiclabs/hardhat-ethers",
  "version": "2.0.2",
  "description": "Hardhat plugin for ethers",
  "homepage": "https://github.com/nomiclabs/hardhat/tree/master/packages/hardhat-ethers",
  "repository": "github:nomiclabs/hardhat",
  "author": "Nomic Labs LLC",
  "license": "MIT",
  "main": "internal/index.js",
  "types": "internal/index.d.ts",
  "keywords": [
    "ethereum",
    "smart-contracts",
    "hardhat",
    "hardhat-plugin",
    "ethers.js"
  ],
  "scripts": {
<<<<<<< HEAD
    "lint:fix": "prettier --write \"src/**/*.{js,ts}\" \"test/**/*.{js,ts}\" && yarn lint --fix",
    "lint": "yarn lint-src && yarn lint-tests",
    "lint-tests": "eslint 'test/**/*.ts'",
    "lint-src": "eslint 'src/**/*.ts'",
=======
    "lint": "yarn prettier --check && yarn lint:src && yarn lint:test",
    "lint:fix": "yarn prettier --write && yarn lint:src --fix && yarn lint:test --fix",
    "lint:src": "yarn tslint --project ./src/tsconfig.json",
    "lint:test": "yarn tslint --project ./tsconfig.json",
    "tslint": "NODE_OPTIONS='--require ts-node/register/transpile-only' tslint --config tslint.json",
    "prettier": "prettier \"**/*.{js,md,json}\"",
>>>>>>> d905f668
    "test": "mocha --recursive \"test/**/*.ts\" --exit",
    "build": "tsc --build .",
    "clean": "rimraf dist internal types *.{d.ts,js}{,.map} build-test tsconfig.tsbuildinfo"
  },
  "files": [
    "dist/src/",
    "src/",
    "internal/",
    "types/",
    "*.d.ts",
    "*.d.ts.map",
    "*.js",
    "*.js.map",
    "LICENSE",
    "README.md"
  ],
  "devDependencies": {
    "@types/chai": "^4.2.0",
    "@types/mocha": "^5.2.6",
    "@types/node": "^10.17.24",
    "@typescript-eslint/eslint-plugin": "^4.28.0",
    "@typescript-eslint/parser": "^4.28.0",
    "chai": "^4.2.0",
    "eslint": "^7.29.0",
    "eslint-config-prettier": "^8.3.0",
    "eslint-plugin-import": "^2.23.4",
    "eslint-plugin-prettier": "^3.4.0",
    "ethers": "^5.0.0",
    "hardhat": "^2.0.0",
    "mocha": "^7.1.2",
    "prettier": "2.0.5",
    "rimraf": "^3.0.2",
    "ts-node": "^8.1.0",
    "typescript": "~4.0.3"
  },
  "peerDependencies": {
    "ethers": "^5.0.0",
    "hardhat": "^2.0.0"
  }
}<|MERGE_RESOLUTION|>--- conflicted
+++ resolved
@@ -16,19 +16,10 @@
     "ethers.js"
   ],
   "scripts": {
-<<<<<<< HEAD
-    "lint:fix": "prettier --write \"src/**/*.{js,ts}\" \"test/**/*.{js,ts}\" && yarn lint --fix",
-    "lint": "yarn lint-src && yarn lint-tests",
-    "lint-tests": "eslint 'test/**/*.ts'",
-    "lint-src": "eslint 'src/**/*.ts'",
-=======
-    "lint": "yarn prettier --check && yarn lint:src && yarn lint:test",
-    "lint:fix": "yarn prettier --write && yarn lint:src --fix && yarn lint:test --fix",
-    "lint:src": "yarn tslint --project ./src/tsconfig.json",
-    "lint:test": "yarn tslint --project ./tsconfig.json",
-    "tslint": "NODE_OPTIONS='--require ts-node/register/transpile-only' tslint --config tslint.json",
+    "lint": "yarn prettier --check && yarn eslint",
+    "lint:fix": "yarn prettier --write && yarn eslint --fix",
+    "eslint": "eslint 'src/**/*.ts' 'test/**/*.ts'",
     "prettier": "prettier \"**/*.{js,md,json}\"",
->>>>>>> d905f668
     "test": "mocha --recursive \"test/**/*.ts\" --exit",
     "build": "tsc --build .",
     "clean": "rimraf dist internal types *.{d.ts,js}{,.map} build-test tsconfig.tsbuildinfo"
